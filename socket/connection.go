package socket

import (
	"fmt"
	"github.com/omzlo/nocand/clog"
	"io"
	"net"
	"sync"
)

/****************************************************************************/

// Client represents a single connection from an external client through TCP/IP
//
//
type Client struct {
	Id              uint
	Server          *Server
	Conn            net.Conn
	OutputChan      chan *Event
	TerminationChan chan bool
	Subscriptions   *SubscriptionList
	Authenticated   bool
	Connected       bool
	Next            *Client
}

func (c *Client) String() string {
	return fmt.Sprintf("%d (%s)", c.Id, c.Conn.RemoteAddr())
}

func (c *Client) Put(eid EventId, value interface{}) error {
	if !c.Connected {
		return fmt.Errorf("Put failed, client %s is not connected", c)
	}
	c.OutputChan <- NewEvent(eid, value)
	return nil
}

func (c *Client) Get() (EventId, []byte, error) {
	if !c.Connected {
		return NoEvent, nil, fmt.Errorf("Get failed, client %s is not connected", c)
	}

	eid, value, err := DecodeFromStream(c.Conn)
	if err != nil {
		c.TerminationChan <- true
		return NoEvent, nil, err
	}
	return eid, value, err
}

func clientAuthHandler(c *Client, eid EventId, value []byte) error {
	var auth Authenticator

	if err := auth.UnpackValue(value); err != nil {
		return err
	}
	if string(auth) == c.Server.AuthToken {
		c.Authenticated = true
		clog.Info("Client %s successfully authenticated", c)
		return c.Put(ServerAckEvent, SERVER_SUCCESS)
	}
	clog.Info("Client %s failed to authenticate using key '%s'", c, auth)
	return c.Put(ServerAckEvent, SERVER_UNAUTHORIZED)
}

func clientSubscribeHandler(c *Client, eid EventId, value []byte) error {
	sl := NewSubscriptionList()

	if err := sl.UnpackValue(value); err != nil {
		return err
	}
	c.Subscriptions = sl
	return c.Put(ServerAckEvent, SERVER_SUCCESS)
}

func clientHelloHandler(c *Client, eid EventId, value []byte) error {
	return c.Put(ServerHelloEvent, []byte{'E', 'M', 1, 0})
}

/****************************************************************************/

// Server
//
//

type EventHandler func(*Client, EventId, []byte) error

type Server struct {
	Mutex     sync.Mutex
	AuthToken string
	topId     uint
	ls        net.Listener
	clients   *Client
	handlers  map[EventId]EventHandler
}

func NewServer() *Server {
	s := &Server{handlers: make(map[EventId]EventHandler)}
	registerEventHandlers(s)
	return s
}

func (s *Server) NewClient(conn net.Conn) *Client {
	c := new(Client)
	c.Subscriptions = NewSubscriptionList()
	c.Server = s
	c.Conn = conn
	c.Next = s.clients
	c.OutputChan = make(chan *Event, 16)
	c.TerminationChan = make(chan bool)
	c.Connected = true

	s.Mutex.Lock()
	defer s.Mutex.Unlock()
	c.Id = s.topId
	s.topId++
	s.clients = c
	return c
}

func (s *Server) DeleteClient(c *Client) bool {
	c.Connected = false
	c.Conn.Close()
	//close(c.OutputChan)

	s.Mutex.Lock()
	defer s.Mutex.Unlock()

	ptr := &s.clients
	for *ptr != nil {
		if *ptr == c {
			*ptr = c.Next
			clog.DebugXX("Deleting client %s, closing channel and socket", c)
			return true
		}
		ptr = &((*ptr).Next)
	}
	return false
}

func (s *Server) Broadcast(eid EventId, value interface{}) {
	s.Mutex.Lock()
	defer s.Mutex.Unlock()

	for c := s.clients; c != nil; c = c.Next {
		if c.Subscriptions.Includes(eid) {
			c.Put(eid, value)
		}
	}
}

func (s *Server) RegisterHandler(eid EventId, fn EventHandler) {
	if s.handlers[eid] != nil {
		clog.Warning("Replacing existing event handler for event %d", eid)
	}
	s.handlers[eid] = fn
}

func dumpValue(value []byte) string {
	if len(value) > 64 {
		return fmt.Sprintf("%q (%d additional bytes hidden)", value[:64], len(value)-64)
	}
	return fmt.Sprintf("%q", value)
}

func (s *Server) runClient(c *Client) {
	go func() {
		for {
			select {
			case event := <-c.OutputChan:
				if err := EncodeToStream(c.Conn, event.Id, event.Value); err != nil {
					clog.Warning("Client %s: %s", c, err)
					c.TerminationChan <- true
				}
			case <-c.TerminationChan:
				s.DeleteClient(c)
				return
			}
		}
	}()

	for {
		eid, value, err := c.Get()
		if err != nil {
			if err == io.EOF {
				clog.Info("Client %s closed connection", c)
			} else {
				clog.Warning("Client %s: %s", c, err)
			}
			break
		}

		clog.DebugX("Processing event %s(%d) from client %s, with %d bytes of payload", eid, eid, c, len(value))

		handler := s.handlers[eid]
		if handler != nil {
			if !c.Authenticated && eid != ClientAuthEvent && eid != ClientHelloEvent {
				c.Put(ServerAckEvent, SERVER_UNAUTHORIZED)
				break
			}
			if err = handler(c, eid, value); err != nil {
				clog.Error("Handler for event %s(%d) failed: %s, value=%s", eid, eid, err, dumpValue(value))
				break
			}
		} else {
			clog.Warning("No handler found for event id %d", eid)
		}
	}
}

func (s *Server) ListenAndServe(addr string, auth_token string) error {
	ls, err := net.Listen("tcp", addr)
	if err != nil {
		return err
	}

	clog.Info("Listening for clients at %s", ls.Addr())
	s.ls = ls

	s.AuthToken = auth_token

	go func() {
		for {
			conn, err := s.ls.Accept()
			if err != nil {
				clog.Error("Server could not accept connection: %s", err)
			} else {
				client := s.NewClient(conn)
				clog.Info("Created new client %s", client)
				go s.runClient(client)
			}
		}
	}()
	return nil
}

/****************************************************************************/

// EventConn
//
//
type EventConn struct {
	Conn net.Conn
	Addr string
}

func Dial(addr string, auth string) (*EventConn, error) {
	if addr == "" {
		addr = ":4242"
	}
	conn, err := net.Dial("tcp", addr)
	if err != nil {
		return nil, err
	}

	ec := &EventConn{Conn: conn, Addr: addr}

	if err := ec.Put(ClientHelloEvent, nil); err != nil {
		return nil, err
	}
	eid, value, err := ec.Get()
	if eid != ServerHelloEvent {
		return nil, fmt.Errorf("Expected ServerHelloEvent %d from server %s, got %d", ServerHelloEvent, addr, eid)
	}
	if len(value) != 4 || value[0] != 'E' || value[1] != 'M' || value[2] != 1 || value[3] != 0 {
		return nil, fmt.Errorf("Unexpected response to ClientHelloEvent from server %s: %q", addr, value)
	}

	if err = ec.Put(ClientAuthEvent, []byte(auth)); err != nil {
		return nil, err
	}
	err = ec.GetAck()
	if err != nil {
		return nil, err
	}

	return ec, nil
}

func (conn *EventConn) Subscribe(subs *SubscriptionList) error {
	if err := conn.Put(ClientSubscribeEvent, subs); err != nil {
		return err
	}
	return conn.GetAck()
}

func (conn *EventConn) GetAck() error {
	eid, val, err := conn.Get()
	if err != nil {
		return err
	}
	if eid != ServerAckEvent {
		return fmt.Errorf("Expected Ack event %d from server %s, got %d instead", ServerAckEvent, eid)
	}
	if len(val) != 1 {
		return fmt.Errorf("Expected Ack event value with length == 1 from server %s, got %d", conn.Addr, len(val))
	}
<<<<<<< HEAD
	if val[0] != SERVER_SUCCESS {
		return fmt.Errorf("Request to event server %s failed, Ack code %d '%s'", conn.Addr, val[0], ServerAckToString(val[0]))
=======
	ack := ServerAck(val[0])
	if ack != SERVER_SUCCESS {
		return fmt.Errorf("%s (server response code %d)", ack, ack)
>>>>>>> 9930e593
	}
	return nil
}

func (conn *EventConn) Get() (EventId, []byte, error) {
	return DecodeFromStream(conn.Conn)
}

func (conn *EventConn) WaitFor(eid EventId) ([]byte, error) {
	for {
		reid, rdata, rerr := conn.Get()
		if rerr != nil {
			return nil, rerr
		}
		if reid == eid {
			return rdata, nil
		}
	}
}

func (conn *EventConn) Put(eid EventId, value interface{}) error {
	return EncodeToStream(conn.Conn, eid, value)
}

func (conn *EventConn) Close() error {
	return conn.Conn.Close()
}

/*****/<|MERGE_RESOLUTION|>--- conflicted
+++ resolved
@@ -297,14 +297,8 @@
 	if len(val) != 1 {
 		return fmt.Errorf("Expected Ack event value with length == 1 from server %s, got %d", conn.Addr, len(val))
 	}
-<<<<<<< HEAD
 	if val[0] != SERVER_SUCCESS {
 		return fmt.Errorf("Request to event server %s failed, Ack code %d '%s'", conn.Addr, val[0], ServerAckToString(val[0]))
-=======
-	ack := ServerAck(val[0])
-	if ack != SERVER_SUCCESS {
-		return fmt.Errorf("%s (server response code %d)", ack, ack)
->>>>>>> 9930e593
 	}
 	return nil
 }
